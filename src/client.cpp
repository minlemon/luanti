--- conflicted
+++ resolved
@@ -5,7 +5,7 @@
 This program is free software; you can redistribute it and/or modify
 it under the terms of the GNU General Public License as published by
 the Free Software Foundation; either version 2 of the License, or
-MeshUpdateQueue::(at your option) any later version.
+(at your option) any later version.
 
 This program is distributed in the hope that it will be useful,
 but WITHOUT ANY WARRANTY; without even the implied warranty of
@@ -328,7 +328,8 @@
 
 			core::list<v3s16> deleted_blocks;
 
-				g_settings.getFloat("client_unload_unused_data_timeout");
+			float delete_unused_sectors_timeout = 
+				g_settings.getFloat("client_delete_unused_sectors_timeout");
 	
 			// Delete sector blocks
 			/*u32 num = m_env.getMap().unloadUnusedData
@@ -871,63 +872,6 @@
 		
 		assert(sector->getPos() == p2d);
 
-<<<<<<< HEAD
-			//TimeTaker timer("MapBlock deSerialize");
-			// 0ms
-			
-			try{
-				block = sector->getBlockNoCreate(p.Y);
-				/*
-					Update an existing block
-				*/
-				//dstream<<"Updating"<<std::endl;
-				block->deSerialize(istr, ser_version);
-				//block->setChangedFlag();
-			}
-			catch(InvalidPositionException &e)
-			{
-				/*
-					Create a new block
-				*/
-				//dstream<<"Creating new"<<std::endl;
-				block = new MapBlock(&m_env.getMap(), p);
-				block->deSerialize(istr, ser_version);
-				sector->insertBlock(block);
-				//block->setChangedFlag();
-
-				//DEBUG
-				/*NodeMod mod;
-				mod.type = NODEMOD_CHANGECONTENT;
-				mod.param = CONTENT_MESE;
-				block->setTempMod(v3s16(8,10,8), mod);
-				block->setTempMod(v3s16(8,9,8), mod);
-				block->setTempMod(v3s16(8,8,8), mod);
-				block->setTempMod(v3s16(8,7,8), mod);
-				block->setTempMod(v3s16(8,6,8), mod);*/
-#if 0
-				/*
-					Add some coulds
-					Well, this is a dumb way to do it, they should just
-					be drawn as separate objects. But the looks of them
-					can be tested this way.
-				*/
-				if(p.Y == 3)
-				{
-					NodeMod mod;
-					mod.type = NODEMOD_CHANGECONTENT;
-					mod.param = CONTENT_CLOUD;
-					v3s16 p2;
-					p2.Y = 8;
-					for(p2.X=3; p2.X<=13; p2.X++)
-					for(p2.Z=3; p2.Z<=13; p2.Z++)
-					{
-						block->setTempMod(p2, mod);
-					}
-				}
-#endif
-			}
-		} //envlock
-=======
 		//TimeTaker timer("MapBlock deSerialize");
 		// 0ms
 		
@@ -960,7 +904,6 @@
 			block->setTempMod(v3s16(8,7,8), mod);
 			block->setTempMod(v3s16(8,6,8), mod);*/
 		}
->>>>>>> 81535f62
 
 #if 0
 		/*
