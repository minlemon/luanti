--- conflicted
+++ resolved
@@ -49,15 +49,6 @@
 			CACHE FILEPATH "Path to zlibwapi.lib")
 	set(ZLIB_DLL "${PROJECT_SOURCE_DIR}/../../zlib125dll/dll32/zlibwapi.dll"
 			CACHE FILEPATH "Path to zlibwapi.dll (for installation)")
-<<<<<<< HEAD
-	set(GETTEXT_INCLUDE_DIR "${PROJECT_SOURCE_DIR}/../../gettext/include"
-			CACHE PATH "gettext include directory")
-	set(GETTEXT_BIN_DIR "${PROJECT_SOURCE_DIR}/../../gettext/bin"
-			CACHE PATH "gettext bin directory")
-	set(GETTEXT_LIBRARIES "${PROJECT_SOURCE_DIR}/../../gettext/lib/intl.lib"
-			CACHE FILEPATH "gettext intl.lib")
-=======
->>>>>>> 7da02e05
 	set(IRRLICHT_SOURCE_DIR "${PROJECT_SOURCE_DIR}/../../irrlicht-1.7.2"
 			CACHE PATH "irrlicht dir")
 else()
@@ -188,11 +179,7 @@
 		${BZIP2_LIBRARIES}
 		${PNG_LIBRARIES}
 		${X11_LIBRARIES}
-<<<<<<< HEAD
-		${GETTEXT_LIBRARIES}
-=======
 		${GETTEXT_LIBRARY}
->>>>>>> 7da02e05
 		${PLATFORM_LIBS}
 		${CLIENT_PLATFORM_LIBS}
 		${JTHREAD_LIBRARY}
@@ -250,10 +237,6 @@
 		set(ARCH i386)
 	endif()
 
-	if(WIN32)
-		set(CMAKE_EXE_LINKER_FLAGS "-lintl -L ${GETTEXT_BIN_DIR}")
-	endif()
-
 	set(CMAKE_CXX_FLAGS_RELEASE "-DNDEBUG ${RELEASE_WARNING_FLAGS} ${WARNING_FLAGS} -O3 -ffast-math -Wall -fomit-frame-pointer -pipe -funroll-loops")
 	set(CMAKE_CXX_FLAGS_DEBUG "-g -O1 -Wall ${WARNING_FLAGS}")
 
@@ -285,11 +268,6 @@
 
 	install(FILES ${images} DESTINATION ${DATADIR})
 
-<<<<<<< HEAD
-	install(FILES ${CMAKE_BINARY_DIR}/locale/de/LC_MESSAGES/minetest-c55.mo DESTINATION locale/de/LC_MESSAGES)
- 	install(FILES ${CMAKE_BINARY_DIR}/locale/fr/LC_MESSAGES/minetest-c55.mo DESTINATION locale/fr/LC_MESSAGES)
- 	
-=======
 	if (USE_GETTEXT)
 		foreach(LOCALE ${GETTEXT_AVAILABLE_LOCALES})
 			set_mo_paths(MO_BUILD_PATH MO_DEST_PATH ${LOCALE})
@@ -298,7 +276,6 @@
 		endforeach(LOCALE ${GETTEXT_AVAILABLE_LOCALES})
 	endif()
 
->>>>>>> 7da02e05
 	if(WIN32)
 		if(DEFINED IRRLICHT_DLL)
 			install(FILES ${IRRLICHT_DLL} DESTINATION ${BINDIR})
@@ -306,12 +283,6 @@
 		if(DEFINED ZLIB_DLL)
 			install(FILES ${ZLIB_DLL} DESTINATION ${BINDIR})
 		endif()
-<<<<<<< HEAD
-		if(DEFINED GETTEXT_BIN_DIR)
-			install(FILES ${GETTEXT_BIN_DIR}/libintl3.dll DESTINATION ${BINDIR})
-			install(FILES ${GETTEXT_BIN_DIR}/libiconv2.dll DESTINATION ${BINDIR})
-		endif()
-=======
 		if(USE_GETTEXT)
 			if(DEFINED GETTEXT_DLL)
 				install(FILES ${GETTEXT_DLL} DESTINATION ${BINDIR})
@@ -320,7 +291,6 @@
 				install(FILES ${GETTEXT_ICONV_DLL} DESTINATION ${BINDIR})
 			endif()
 		endif(USE_GETTEXT)
->>>>>>> 7da02e05
 	endif()
 endif(BUILD_CLIENT)
 
@@ -328,41 +298,6 @@
 	install(TARGETS ${PROJECT_NAME}server DESTINATION ${BINDIR})
 endif(BUILD_SERVER)
 
-<<<<<<< HEAD
-if(WIN32)
-	set(GETTEXT_MSGFMT "${GETTEXT_BIN_DIR}/msgfmt" CACHE FILEPATH "path to msgfmt")
-elseif(APPLE)
-	set(GETTEXT_MSGFMT "${GETTEXT_BIN_DIR}/msgfmt" CACHE FILEPATH "path to msgfmt")
-else()
-	set(GETTEXT_MSGFMT "msgfmt")
-endif()
-
-add_custom_command(OUTPUT ${CMAKE_BINARY_DIR}/locale/de/LC_MESSAGES COMMAND ${CMAKE_COMMAND} -E make_directory ${CMAKE_BINARY_DIR}/locale/de/LC_MESSAGES COMMENT "mo-update [de]: Creating locale directory.")
-add_custom_command(OUTPUT ${CMAKE_BINARY_DIR}/locale/fr/LC_MESSAGES COMMAND ${CMAKE_COMMAND} -E make_directory ${CMAKE_BINARY_DIR}/locale/fr/LC_MESSAGES COMMENT "mo-update [fr]: Creating locale directory.")
-
-add_custom_command(
-		OUTPUT ${CMAKE_BINARY_DIR}/locale/de/LC_MESSAGES/minetest-c55.mo
-		COMMAND ${GETTEXT_MSGFMT} -o ${CMAKE_BINARY_DIR}/locale/de/LC_MESSAGES/minetest-c55.mo ${CMAKE_SOURCE_DIR}/po/de/minetest-c55.po 
-		DEPENDS 
-			${CMAKE_BINARY_DIR}/locale/de/LC_MESSAGES
-			${CMAKE_SOURCE_DIR}/po/de/minetest-c55.po
-		WORKING_DIRECTORY ${CMAKE_SOURCE_DIR}/po/de
-		COMMENT "mo-update [de]: Creating mo file."
-		)
-add_custom_command(
-		OUTPUT ${CMAKE_BINARY_DIR}/locale/fr/LC_MESSAGES/minetest-c55.mo
-		COMMAND ${GETTEXT_MSGFMT} -o ${CMAKE_BINARY_DIR}/locale/fr/LC_MESSAGES/minetest-c55.mo ${CMAKE_SOURCE_DIR}/po/fr/minetest-c55.po 
-		DEPENDS 
-			${CMAKE_BINARY_DIR}/locale/fr/LC_MESSAGES
-			${CMAKE_SOURCE_DIR}/po/fr/minetest-c55.po
-		WORKING_DIRECTORY ${CMAKE_SOURCE_DIR}/po/fr
-		COMMENT "mo-update [fr]: Creating mo file."
-		)
-		
-add_custom_target(translation_de ALL COMMENT "mo update [de]" DEPENDS ${CMAKE_BINARY_DIR}/locale/de/LC_MESSAGES/minetest-c55.mo)
-add_custom_target(translation_fr ALL COMMENT "mo update [fr]" DEPENDS ${CMAKE_BINARY_DIR}/locale/fr/LC_MESSAGES/minetest-c55.mo)
-
-=======
 if (USE_GETTEXT)
 	add_custom_command(OUTPUT "${GETTEXT_PO_PATH}/en"
 		COMMAND ${CMAKE_COMMAND} -E make_directory "${GETTEXT_PO_PATH}/en"
@@ -413,7 +348,6 @@
 	add_custom_target(translations ALL COMMENT "mo update" DEPENDS ${MO_FILES})
 	add_custom_target(updatepo COMMENT "po update" DEPENDS ${PO_FILES})
 endif(USE_GETTEXT)
->>>>>>> 7da02e05
 
 # Subdirectories
 
